--- conflicted
+++ resolved
@@ -1,13 +1,8 @@
 extern crate pulldown_cmark;
 extern crate pulldown_cmark_to_cmark;
 
-<<<<<<< HEAD
 use pulldown_cmark::{CowStr, Parser, Tag};
-use pulldown_cmark_to_cmark::fmt::cmark;
-=======
-use pulldown_cmark::Parser;
 use pulldown_cmark_to_cmark::cmark;
->>>>>>> 41fd613b
 use std::io::{self, Read, Write};
 
 fn main() {
@@ -42,17 +37,12 @@
                 Start(ref tag) => {
                     use pulldown_cmark::Tag::*;
                     match tag {
-<<<<<<< HEAD
-                        CodeBlock(code) => Start(CodeBlock(format!("text{}", code).into())),
-                        Link(lt, url, title) => Start(Link(
-                            lt.clone(),
-                            fix_url(&url_base, url.clone()),
-                            title.clone(),
-=======
                         CodeBlock(pulldown_cmark::CodeBlockKind::Indented) => Start(CodeBlock(
                             pulldown_cmark::CodeBlockKind::Fenced("text".into()),
->>>>>>> 41fd613b
                         )),
+                        Link(lt, url, title) => {
+                            Start(Link(*lt, fix_url(&url_base, url.clone()), title.clone()))
+                        }
                         _ => e,
                     }
                 }
