--- conflicted
+++ resolved
@@ -27,16 +27,5 @@
   is_executable: YES
   dependencies:
     - strsim = "*"
-<<<<<<< HEAD
-    - clap = "*"
-    - |
-      [dependencies.yup-hyper-mock]
-        version = "*"
-        git = "https://github.com/Byron/yup-hyper-mock"
-        rev = "ee56de4dead136b3ca5a3eda6ca7057f9074e261"
-=======
-    - yup-hyper-mock = "*"
-    - serde = ">= 0.3.0"
-    - serde_macros = "*"
-    - clap = ">= 0.9.1"
->>>>>>> ed0debe9
+    - yup-hyper-mock = ">=1.0.0"
+    - clap = ">= 0.9.1"